--- conflicted
+++ resolved
@@ -113,16 +113,8 @@
     background-image: url(../images/list.png);
 }
 
-<<<<<<< HEAD
-#time-tracker-admin td.start-date,
-#time-tracker-admin td.spent-time,
-#time-tracker-admin td.suspended-status,
-#time-tracker-admin td.msg {
-    text-align: center;
-=======
 #time-tracker-menu {
     margin-right: 8px;
->>>>>>> d1566f0f
 }
 
 #time-tracker-menu a {
